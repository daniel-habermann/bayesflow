--- conflicted
+++ resolved
@@ -10,14 +10,9 @@
     workflows,
     utils,
 )
-<<<<<<< HEAD
 
-from .workflows import BasicWorkflow
+from .adapters import Adapter
 from .approximators import ContinuousApproximator, PointApproximator
-=======
->>>>>>> 8210610d
-from .adapters import Adapter
-from .approximators import ContinuousApproximator
 from .datasets import OfflineDataset, OnlineDataset, DiskDataset
 from .simulators import make_simulator
 from .workflows import BasicWorkflow
