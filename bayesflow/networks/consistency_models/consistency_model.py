import keras
from keras import ops

import numpy as np

<<<<<<< HEAD
import warnings
=======
from bayesflow.types import Tensor
from bayesflow.utils import (
    find_network,
    keras_kwargs,
    serialize_value_or_type,
    deserialize_value_or_type,
    weighted_mean,
)
>>>>>>> 2bf0b533

from bayesflow.types import Tensor
from bayesflow.utils import find_network, model_kwargs, weighted_sum
from bayesflow.utils.serialization import deserialize, serializable, serialize

from ..inference_network import InferenceNetwork


@serializable
class ConsistencyModel(InferenceNetwork):
    """Implements a Consistency Model with Consistency Training (CT) a described in [1-2]. The adaptations to CT
    described in [2] were taken into account in our implementation for ABI [3].

    [1] Song, Y., Dhariwal, P., Chen, M. & Sutskever, I. (2023). Consistency Models. arXiv preprint arXiv:2303.01469

    [2] Song, Y., & Dhariwal, P. (2023). Improved Techniques for Training Consistency Models.
    arXiv preprint arXiv:2310.14189. Discussion: https://openreview.net/forum?id=WNzy9bRDvG

    [3] Schmitt, M., Pratz, V., Köthe, U., Bürkner, P. C., & Radev, S. T. (2023). Consistency models for scalable and
    fast simulation-based inference. arXiv preprint arXiv:2312.05440.
    """

    MLP_DEFAULT_CONFIG = {
        "widths": (256, 256, 256, 256, 256),
        "activation": "mish",
        "kernel_initializer": "he_normal",
        "residual": True,
        "dropout": 0.05,
        "spectral_normalization": False,
    }

    def __init__(
        self,
        total_steps: int | float,
        subnet: str | keras.Layer = "mlp",
        max_time: int | float = 200,
        sigma2: float = 1.0,
        eps: float = 0.001,
        s0: int | float = 10,
        s1: int | float = 50,
        subnet_kwargs: dict[str, any] = None,
        **kwargs,
    ):
        """Creates an instance of a consistency model (CM) to be used for standalone consistency training (CT).

        Parameters
        ----------
        total_steps : int
            The total number of training steps, must be calculated as number of epochs * number of batches
            and cannot be inferred during construction time.
        subnet      : str or type, optional, default: "mlp"
            A neural network type for the consistency model, will be
            instantiated using subnet_kwargs.
        max_time : int or float, optional, default: 200.0
            The maximum time of the diffusion
        sigma2      : float or Tensor of dimension (input_dim, 1), optional, default: 1.0
            Controls the shape of the skip-function
        eps         : float, optional, default: 0.001
            The minimum time
        s0          : int or float, optional, default: 10
            Initial number of discretization steps
        s1          : int or float, optional, default: 50
            Final number of discretization steps
        subnet_kwargs: dict[str, any], optional
            Keyword arguments passed to the subnet constructor or used to update the default MLP settings.
        **kwargs    : dict, optional, default: {}
            Additional keyword arguments
        """
        super().__init__(base_distribution="normal", **kwargs)

        self.total_steps = float(total_steps)

        if subnet_kwargs:
            warnings.warn(
                "Using `subnet_kwargs` is deprecated."
                "Instead, instantiate the network yourself and pass the arguments directly.",
                DeprecationWarning,
            )

        subnet_kwargs = subnet_kwargs or {}
        if subnet == "mlp":
            subnet_kwargs = ConsistencyModel.MLP_DEFAULT_CONFIG | subnet_kwargs

        self.subnet = find_network(subnet, **subnet_kwargs)
        self.output_projector = keras.layers.Dense(
            units=None, bias_initializer="zeros", kernel_initializer="zeros", name="output_projector"
        )

        self.sigma2 = ops.convert_to_tensor(sigma2)
        self.sigma = ops.sqrt(sigma2)
        self.eps = eps
        self.max_time = max_time
        self.c_huber = None
        self.c_huber2 = None

        self.s0 = float(s0)
        self.s1 = float(s1)

        # create variable that works with JIT compilation
        self.current_step = self.add_weight(name="current_step", initializer="zeros", trainable=False, dtype="int")
        self.current_step.assign(0)

        self.seed_generator = keras.random.SeedGenerator()

    @property
    def student(self):
        return self.subnet

    @classmethod
    def from_config(cls, config, custom_objects=None):
        return cls(**deserialize(config, custom_objects=custom_objects))

    def get_config(self):
        base_config = super().get_config()
        base_config = model_kwargs(base_config)

        config = {
            "total_steps": self.total_steps,
            "subnet": self.subnet,
            "max_time": self.max_time,
            "sigma2": self.sigma2,
            "eps": self.eps,
            "s0": self.s0,
            "s1": self.s1,
        }

        return base_config | serialize(config)

    def _schedule_discretization(self, step) -> float:
        """Schedule function for adjusting the discretization level `N` during
        the course of training.

        Implements the function N(k) from [2], Section 3.4.
        """

        k_ = ops.floor(self.total_steps / (ops.log(self.s1 / self.s0) / ops.log(2.0) + 1.0))
        out = ops.minimum(self.s0 * ops.power(2.0, ops.floor(step / k_)), self.s1) + 1.0
        return out

    def _discretize_time(self, num_steps, rho=7.0):
        """Function for obtaining the discretized time according to [2],
        Section 2, bottom of page 2.
        """

        N = num_steps + 1
        indices = ops.arange(1, N + 1, dtype="float32")
        one_over_rho = 1.0 / rho
        discretized_time = (
            self.eps**one_over_rho
            + (indices - 1.0) / (ops.cast(N, "float32") - 1.0) * (self.max_time**one_over_rho - self.eps**one_over_rho)
        ) ** rho
        return discretized_time

    def build(self, xz_shape, conditions_shape=None):
        if self.built:
            # building when the network is already built can cause issues with serialization
            # see https://github.com/keras-team/keras/issues/21147
            return

        self.base_distribution.build(xz_shape)

        self.output_projector.units = xz_shape[-1]

        input_shape = list(xz_shape)

        # time vector
        input_shape[-1] += 1

        if conditions_shape is not None:
            input_shape[-1] += conditions_shape[-1]

        input_shape = tuple(input_shape)

        self.subnet.build(input_shape)

        input_shape = self.subnet.compute_output_shape(input_shape)
        self.output_projector.build(input_shape)

        # Choose coefficient according to [2] Section 3.3
        self.c_huber = 0.00054 * ops.sqrt(xz_shape[-1])
        self.c_huber2 = self.c_huber**2

        ## Calculate discretization schedule in advance
        # The Jax compiler requires fixed-size arrays, so we have
        # to store all the discretized_times in one matrix in advance
        # and later only access the relevant entries.

        # First, we calculate all unique numbers of discretization steps n
        # in a loop, as self.total_steps might be large
        self.max_n = int(self._schedule_discretization(self.total_steps))

        if self.max_n != self.s1 + 1:
            raise ValueError("The maximum number of discretization steps must be equal to s1 + 1.")

        unique_n = set()
        for step in range(int(self.total_steps)):
            unique_n.add(int(self._schedule_discretization(step)))
        unique_n = sorted(list(unique_n))

        # Next, we calculate the discretized times for each n
        # and establish a mapping between n and the position i of the
        # discretizated times in the vector
        discretized_times = np.zeros((len(unique_n), self.max_n + 1))
        discretization_map = np.zeros((self.max_n + 1,), dtype=np.int32)
        for i, n in enumerate(unique_n):
            disc = ops.convert_to_numpy(self._discretize_time(n))
            discretized_times[i, : len(disc)] = disc
            discretization_map[n] = i
        # Finally, we convert the vectors to tensors
        self.discretized_times = ops.convert_to_tensor(discretized_times, dtype="float32")
        self.discretization_map = ops.convert_to_tensor(discretization_map)

    def call(
        self,
        xz: Tensor,
        conditions: Tensor = None,
        inverse: bool = False,
        **kwargs,
    ):
        if inverse:
            return self._inverse(xz, conditions=conditions, **kwargs)
        return self._forward(xz, conditions=conditions, **kwargs)

    def _forward_train(self, x: Tensor, noise: Tensor, t: Tensor, conditions: Tensor = None, **kwargs) -> Tensor:
        """Forward function for training. Calls consistency function with
        noisy input
        """
        inp = x + t * noise
        return self.consistency_function(inp, t, conditions=conditions, **kwargs)

    def _forward(self, x: Tensor, conditions: Tensor = None, **kwargs) -> Tensor:
        # Consistency Models only learn the direction from noise distribution
        # to target distribution, so we cannot implement this function.
        raise NotImplementedError("Consistency Models are not invertible")

    def _inverse(self, z: Tensor, conditions: Tensor = None, **kwargs) -> Tensor:
        """Generate random draws from the approximate target distribution
        using the multistep sampling algorithm from [1], Algorithm 1.

        Parameters
        ----------
        z           : Tensor
            Samples from a standard normal distribution
        conditions  : Tensor, optional, default: None
            Conditions for a approximate conditional distribution
        **kwargs    : dict, optional, default: {}
            Additional keyword arguments. Include `steps` (default: 10) to
            adjust the number of sampling steps.

        Returns
        -------
        x            : Tensor
            The approximate samples
        """
        steps = kwargs.get("steps", 10)
        x = keras.ops.copy(z) * self.max_time
        discretized_time = keras.ops.flip(self._discretize_time(steps), axis=-1)
        t = keras.ops.full((*keras.ops.shape(x)[:-1], 1), discretized_time[0], dtype=x.dtype)
        x = self.consistency_function(x, t, conditions=conditions)
        for n in range(1, steps):
            noise = keras.random.normal(keras.ops.shape(x), dtype=keras.ops.dtype(x), seed=self.seed_generator)
            x_n = x + keras.ops.sqrt(keras.ops.square(discretized_time[n]) - self.eps**2) * noise
            t = keras.ops.full_like(t, discretized_time[n])
            x = self.consistency_function(x_n, t, conditions=conditions)
        return x

    def consistency_function(self, x: Tensor, t: Tensor, conditions: Tensor = None, **kwargs) -> Tensor:
        """Compute consistency function.

        Parameters
        ----------
        x           : Tensor
            Input vector
        t           : Tensor
            Vector of time samples in [eps, T]
        conditions  : Tensor
            The conditioning vector
        **kwargs    : dict, optional, default: {}
            Additional keyword arguments passed to the network.
        """

        if conditions is not None:
            xtc = ops.concatenate([x, t, conditions], axis=-1)
        else:
            xtc = ops.concatenate([x, t], axis=-1)

        f = self.output_projector(self.subnet(xtc, **kwargs))

        # Compute skip and out parts (vectorized, since self.sigma2 is of shape (1, input_dim)
        # Thus, we can do a cross product with the time vector which is (batch_size, 1) for
        # a resulting shape of cskip and cout of (batch_size, input_dim)
        skip = self.sigma2 / ((t - self.eps) ** 2 + self.sigma2)
        out = self.sigma * (t - self.eps) / (ops.sqrt(self.sigma2 + t**2))

        out = skip * x + out * f
        return out

    def compute_metrics(
        self, x: Tensor, conditions: Tensor = None, sample_weight: Tensor = None, stage: str = "training"
    ) -> dict[str, Tensor]:
        base_metrics = super().compute_metrics(x, conditions=conditions, stage=stage)

        # The discretization schedule requires the number of passed training steps.
        # To be independent of external information, we track it here.
        if stage == "training":
            self.current_step.assign_add(1)
            self.current_step.assign(ops.minimum(self.current_step, self.total_steps - 1))

        discretization_index = ops.take(
            self.discretization_map, ops.cast(self._schedule_discretization(self.current_step), "int")
        )
        discretized_time = ops.take(self.discretized_times, discretization_index, axis=0)

        # Randomly sample t_n and t_[n+1] and reshape to (batch_size, 1)
        # adapted noise schedule from [2], Section 3.5
        p_mean = -1.1
        p_std = 2.0
        p = ops.where(
            discretized_time[1:] > 0.0,
            ops.erf((ops.log(discretized_time[1:]) - p_mean) / (ops.sqrt(2.0) * p_std))
            - ops.erf((ops.log(discretized_time[:-1]) - p_mean) / (ops.sqrt(2.0) * p_std)),
            0.0,
        )

        log_p = ops.log(p)
        times = keras.random.categorical(ops.expand_dims(log_p, 0), ops.shape(x)[0], seed=self.seed_generator)[0]
        t1 = ops.take(discretized_time, times)[..., None]
        t2 = ops.take(discretized_time, times + 1)[..., None]

        # generate noise vector
        noise = keras.random.normal(keras.ops.shape(x), dtype=keras.ops.dtype(x), seed=self.seed_generator)

        teacher_out = self._forward_train(x, noise, t1, conditions=conditions, training=stage == "training")
        # difference between teacher and student: different time,
        # and no gradient for the teacher
        teacher_out = ops.stop_gradient(teacher_out)
        student_out = self._forward_train(x, noise, t2, conditions=conditions, training=stage == "training")

        # weighting function, see [2], Section 3.1
        lam = 1 / (t2 - t1)

        # Pseudo-huber loss, see [2], Section 3.3
        loss = lam * (ops.sqrt(ops.square(teacher_out - student_out) + self.c_huber2) - self.c_huber)
        loss = weighted_mean(loss, sample_weight)

        return base_metrics | {"loss": loss}<|MERGE_RESOLUTION|>--- conflicted
+++ resolved
@@ -3,21 +3,10 @@
 
 import numpy as np
 
-<<<<<<< HEAD
 import warnings
-=======
+
 from bayesflow.types import Tensor
-from bayesflow.utils import (
-    find_network,
-    keras_kwargs,
-    serialize_value_or_type,
-    deserialize_value_or_type,
-    weighted_mean,
-)
->>>>>>> 2bf0b533
-
-from bayesflow.types import Tensor
-from bayesflow.utils import find_network, model_kwargs, weighted_sum
+from bayesflow.utils import find_network, model_kwargs, weighted_mean
 from bayesflow.utils.serialization import deserialize, serializable, serialize
 
 from ..inference_network import InferenceNetwork
