--- conflicted
+++ resolved
@@ -23,17 +23,8 @@
     def _inverse(self, z: Tensor, **kwargs) -> Tensor | tuple[Tensor, Tensor]:
         raise NotImplementedError
 
-<<<<<<< HEAD
-    def sample(self, num_samples: int, conditions: Tensor = None, **kwargs) -> Tensor:
-        if conditions is None:
-            sample_shape = (num_samples,)
-        else:
-            sample_shape = (keras.ops.shape(conditions)[0], num_samples)
-        samples = self.base_distribution.sample(sample_shape)
-=======
     def sample(self, batch_shape: Shape, conditions: Tensor = None, **kwargs) -> Tensor:
         samples = self.base_distribution.sample(batch_shape)
->>>>>>> df61c9f8
         samples = self(samples, conditions=conditions, inverse=True, density=False, **kwargs)
         return samples
 
