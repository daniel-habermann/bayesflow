--- conflicted
+++ resolved
@@ -14,14 +14,7 @@
     history: keras.callbacks.History,
     train_key: str = "loss",
     val_key: str = "val_loss",
-<<<<<<< HEAD
     per_training_step: bool = False,
-    figsize: Sequence[float] = None,
-    train_color: str = "#132a70",
-    val_color: str = "black",
-    lw_train: float = 2.5,
-    lw_val: float = 2.5,
-=======
     smoothing_factor: float = 0.8,
     figsize: Sequence[float] = None,
     train_color: str = "#132a70",
@@ -29,7 +22,6 @@
     lw_train: float = 2.0,
     lw_val: float = 2.0,
     grid_alpha: float = 0.2,
->>>>>>> bc90d05c
     legend_fontsize: int = 14,
     label_fontsize: int = 14,
     title_fontsize: int = 16,
@@ -46,21 +38,18 @@
         The training loss key to look for in the history
     val_key     : str, optional, default: "val_loss"
         The validation loss key to look for in the history
-<<<<<<< HEAD
     per_training_step : bool, optional, default: False
         A flag for making loss trajectory detailed (to training steps) rather than per epoch.
-=======
     smoothing_factor : float, optional, default: 0.8
         If greater than zero, smooth the loss curves by applying an exponential moving average.
->>>>>>> bc90d05c
     figsize            : tuple or None, optional, default: None
         The figure size passed to the ``matplotlib`` constructor.
         Inferred if ``None``
-    train_color        : str, optional, default: '#8f2727'
+    train_color        : str, optional, default: '#132a70'
         The color for the train loss trajectory
     val_color          : str, optional, default: None
         The color for the optional validation loss trajectory
-    lw_train           : int, optional, default: 1
+    lw_train           : int, optional, default: 2
         The linewidth for the training loss curve
     lw_val             : int, optional, default: 2
         The linewidth for the validation loss curve
@@ -108,24 +97,6 @@
 
     # Loop through loss entries and populate plot
     for i, ax in enumerate(axes.flat):
-<<<<<<< HEAD
-        # Plot train curve
-        ax.plot(train_step_index, train_losses.iloc[:, i], color=train_color, lw=lw_train, alpha=0.9, label="Training")
-
-        # Plot optional val curve
-        if val_losses is not None:
-            if i < val_losses.shape[1]:
-                ax.plot(
-                    val_step_index,
-                    val_losses.iloc[:, i],
-                    linestyle="--",
-                    marker="o",
-                    markersize=5,
-                    color=val_color,
-                    lw=lw_val,
-                    label="Validation",
-                )
-=======
         if smoothing_factor > 0:
             # plot unsmoothed train loss
             ax.plot(
@@ -172,20 +143,14 @@
                     ax.plot(
                         val_step_index, val_losses.iloc[:, 0], color=val_color, lw=lw_val, alpha=0.8, label="Validation"
                     )
->>>>>>> bc90d05c
 
         sns.despine(ax=ax)
         ax.grid(alpha=grid_alpha)
 
-<<<<<<< HEAD
-        # Only add legend if there is a validation curve
-        if val_losses is not None:
-=======
         ax.set_xlim(train_step_index[0], train_step_index[-1])
 
         # Only add the legend if there are multiple curves
         if val_losses is not None or smoothing_factor > 0:
->>>>>>> bc90d05c
             ax.legend(fontsize=legend_fontsize)
 
     # Add labels, titles, and set font sizes
@@ -194,7 +159,7 @@
         num_row=num_row,
         num_col=1,
         title=["Loss Trajectory"],
-        xlabel="Training epoch #",
+        xlabel="Training step #" if per_training_step else "Training epoch #",
         ylabel="Value",
         title_fontsize=title_fontsize,
         label_fontsize=label_fontsize,
