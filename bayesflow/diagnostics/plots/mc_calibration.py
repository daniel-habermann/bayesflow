--- conflicted
+++ resolved
@@ -44,13 +44,8 @@
         The number of bins to use for the calibration curves (and marginal histograms).
     label_fontsize    : int, optional, default: 16
         The font size of the y-label and y-label texts
-<<<<<<< HEAD
-    metyric_fontsize   : int, optional, default: 14
-        The font size of the legend text (ECE value)
-=======
     metric_fontsize   : int, optional, default: 14
         The font size of the metric (e.g., ECE)
->>>>>>> effbb006
     title_fontsize    : int, optional, default: 18
         The font size of the title text. Only relevant if `stacked=False`
     tick_fontsize     : int, optional, default: 12
