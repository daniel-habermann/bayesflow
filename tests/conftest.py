--- conflicted
+++ resolved
@@ -37,21 +37,6 @@
     return request.param
 
 
-@pytest.fixture()
-def typical_point_inference_network():
-    from bayesflow.networks import PointInferenceNetwork
-    from bayesflow.scores import MeanScore, MedianScore, QuantileScore
-
-    return PointInferenceNetwork(
-        scores=dict(
-            mean=MeanScore(),
-            median=MedianScore(),
-            quantiles=QuantileScore(),
-            # mvn=MultivariateNormalScore(),  # currently not stable
-        )
-    )
-
-
 @pytest.fixture(params=["two_moons"], scope="session")
 def dataset(request):
     return request.getfixturevalue(request.param)
@@ -62,19 +47,6 @@
     return request.param
 
 
-<<<<<<< HEAD
-@pytest.fixture(params=["coupling_flow", "typical_point_inference_network"], scope="function")
-def inference_network(request):
-    return request.getfixturevalue(request.param)
-
-
-@pytest.fixture(params=["inference_network", "summary_network"], scope="function")
-def network(request):
-    return request.getfixturevalue(request.param)
-
-
-=======
->>>>>>> 208d0f2e
 @pytest.fixture(scope="session")
 def random_conditions(batch_size, conditions_size):
     if conditions_size is None:
